--- conflicted
+++ resolved
@@ -66,11 +66,7 @@
 
 To do attention transfer, we train linear attentions by first computing softmax attention outputs as ``ground-truth'' targets to match. To compute these outputs with Flash Attention 2 (FA2), we recommend following Tri's default instructions [here](https://github.com/Dao-AILab/flash-attention?tab=readme-ov-file#installation-and-features).
 
-<<<<<<< HEAD
 Copying those instructions here: (1) Have `packaging` installed (`pip install packaging`). (2) Have `ninja` installed and working correctly (`ninja --version` then `echo $?` should return exit code 0). Otherwise reinstall with `pip uninstall -y ninja && pip install ninja`. (3) Install FA2 with
-=======
-Copying those instructions here: (1) Have `packaging` installed (`pip install packaging`). (2) Have `ninja` installed and working correctly (`ninja --version` then `echo $?` should return exit code 0). Otherwise, reinstall with `pip uninstall -y ninja && pip install ninja`. (3) Install FA2 with
->>>>>>> 83060f84
 
 ```
 pip install flash-attn --no-build-isolation
@@ -121,11 +117,7 @@
 
 ## Sample commands
 
-<<<<<<< HEAD
 For any of these commands, you may need to provide a Hugging Face token to download model checkpoints. Simply add the `--huggingface_token <your-token-here>` argument to any script below.
-=======
-For any of these commands, you may need to provide a Hugging Face token to download model checkpoints.
->>>>>>> 83060f84
 
 ### Linearizing 7B+ models
 
@@ -138,20 +130,13 @@
 See `configs/model/` for model configs used in the below commands, and `configs/experiments/` for attention transfer and finetuning configs.
 
 We support linearizing various LLMs with various linear attention feature maps ([Transformer-to-RNN (T2R)](https://arxiv.org/abs/2103.13076), [Hedgehog](https://arxiv.org/abs/2402.04347)), and architectures (standard linear attention, the LoLCATs linear + sliding window setup). In general, we tried to make things easily extendable, so if you want to linearize a new LLM with some new architecture, it's as simple as changing a config line or adding a single module.
-<<<<<<< HEAD
 
 Please find some sample scripts below, linearizing with a [cleaned up version](https://huggingface.co/datasets/yahma/alpaca-cleaned) of the [Alpaca dataset](https://crfm.stanford.edu/2023/03/13/alpaca.html). 
 
-=======
-
-Please find some sample scripts below, linearizing with a [cleaned up version](https://huggingface.co/datasets/yahma/alpaca-cleaned) of the [Alpaca dataset](https://crfm.stanford.edu/2023/03/13/alpaca.html). 
-
->>>>>>> 83060f84
 #### Mistral-7B-v0.1, Hedgehog Feature Map, LoLCATs Linear + Sliding Window Attention
 
 ```bash
 python distill_llama.py --model_config distill_mistral_7b_lk_smd_wtk64_fd64_w01 \
-<<<<<<< HEAD
 --distill_config distill_alpaca_clean_xent0_mse1000_lr1e-2 \
 --finetune_config finetune_lora_qkvo_alpaca_clean \
 --eval_config eval_alpaca_clean \
@@ -164,116 +149,65 @@
 
 ```bash
 python distill_llama.py --model_config distill_mistral_7b_lk_smd_fd64 \
-=======
->>>>>>> 83060f84
---distill_config distill_alpaca_clean_xent0_mse1000_lr1e-2 \
---finetune_config finetune_lora_qkvo_alpaca_clean \
---eval_config eval_alpaca_clean \
---lk_zero_init \
---verbose --seed 0 --replicate 0 \
---huggingface_token hf_<insert your token here>
-```
-
-<<<<<<< HEAD
+--distill_config distill_alpaca_clean_xent0_mse1000_lr1e-2 \
+--finetune_config finetune_lora_qkvo_alpaca_clean \
+--eval_config eval_alpaca_clean \
+--lk_zero_init \
+--verbose --seed 0 --replicate 0 \
+--huggingface_token hf_<insert your token here>
+```
+
 #### Mistral-7B-v0.1, T2R Feature Map, Standard Linear Attention
 
 ```bash
 python distill_llama.py --model_config distill_mistral_7b_lk_smd_wtk64_fd64_w01 \
 --distill_config distill_mistral_7b_lk_t2r \
-=======
-#### Mistral-7B-v0.1, Hedgehog Feature Map, Standard Linear Attention
-
-```bash
-python distill_llama.py --model_config distill_mistral_7b_lk_smd_fd64 \
---distill_config distill_alpaca_clean_xent0_mse1000_lr1e-2 \
->>>>>>> 83060f84
---finetune_config finetune_lora_qkvo_alpaca_clean \
---eval_config eval_alpaca_clean \
---lk_zero_init \
---verbose --seed 0 --replicate 0 \
---huggingface_token hf_<insert your token here>
-```
-
-<<<<<<< HEAD
+--finetune_config finetune_lora_qkvo_alpaca_clean \
+--eval_config eval_alpaca_clean \
+--lk_zero_init \
+--verbose --seed 0 --replicate 0 \
+--huggingface_token hf_<insert your token here>
+```
+
 #### Llama 3 8B, Hedgehog Feature Map, LoLCATs Linear + Sliding Window Attention
 
 ```bash
 python distill_llama.py --model_config distill_llama3_8b_lk_smd_wtk64_fd64_w01 \
-=======
-#### Mistral-7B-v0.1, T2R Feature Map, Standard Linear Attention
-
-```bash
-python distill_llama.py --model_config distill_mistral_7b_lk_t2r \
->>>>>>> 83060f84
---distill_config distill_alpaca_clean_xent0_mse1000_lr1e-2 \
---finetune_config finetune_lora_qkvo_alpaca_clean \
---eval_config eval_alpaca_clean \
---lk_zero_init \
---verbose --seed 0 --replicate 0 \
---huggingface_token hf_<insert your token here>
-```
-
-<<<<<<< HEAD
+--distill_config distill_alpaca_clean_xent0_mse1000_lr1e-2 \
+--finetune_config finetune_lora_qkvo_alpaca_clean \
+--eval_config eval_alpaca_clean \
+--lk_zero_init \
+--verbose --seed 0 --replicate 0 \
+--huggingface_token hf_<insert your token here>
+```
 
 #### Llama 3 8B, Hedgehog Feature Map, Standard Linear Attention
 
 ```bash
 python distill_llama.py --model_config distill_llama3_8b_lk_smd_fd64 \
-=======
-#### Llama 3 8B, Hedgehog Feature Map, LoLCATs Linear + Sliding Window Attention
-
-```bash
-python distill_llama.py --model_config distill_llama3_8b_lk_smd_wtk64_fd64_w01 \
->>>>>>> 83060f84
---distill_config distill_alpaca_clean_xent0_mse1000_lr1e-2 \
---finetune_config finetune_lora_qkvo_alpaca_clean \
---eval_config eval_alpaca_clean \
---lk_zero_init \
---verbose --seed 0 --replicate 0 \
---huggingface_token hf_<insert your token here>
-```
-
-<<<<<<< HEAD
+--distill_config distill_alpaca_clean_xent0_mse1000_lr1e-2 \
+--finetune_config finetune_lora_qkvo_alpaca_clean \
+--eval_config eval_alpaca_clean \
+--lk_zero_init \
+--verbose --seed 0 --replicate 0 \
+--huggingface_token hf_<insert your token here>
+```
+
 #### Llama 3 8B, T2R Feature Map, Standard Linear Attention
 
 ```bash
 python distill_llama.py --model_config distill_llama3_8b_lk_t2r \
-=======
-
-#### Llama 3 8B, Hedgehog Feature Map, Standard Linear Attention
-
-```bash
-python distill_llama.py --model_config distill_llama3_8b_lk_smd_fd64 \
->>>>>>> 83060f84
---distill_config distill_alpaca_clean_xent0_mse1000_lr1e-2 \
---finetune_config finetune_lora_qkvo_alpaca_clean \
---eval_config eval_alpaca_clean \
---lk_zero_init \
---verbose --seed 0 --replicate 0 \
---huggingface_token hf_<insert your token here>
-```
-
-<<<<<<< HEAD
+--distill_config distill_alpaca_clean_xent0_mse1000_lr1e-2 \
+--finetune_config finetune_lora_qkvo_alpaca_clean \
+--eval_config eval_alpaca_clean \
+--lk_zero_init \
+--verbose --seed 0 --replicate 0 \
+--huggingface_token hf_<insert your token here>
+```
+
 #### Llama 3.1 8B, Hedgehog Feature Map, LoLCATs Linear + Sliding Window Attention
 
 ```bash
-=======
-#### Llama 3 8B, T2R Feature Map, Standard Linear Attention
-
-```bash
-python distill_llama.py --model_config distill_llama3_8b_lk_t2r \
---distill_config distill_alpaca_clean_xent0_mse1000_lr1e-2 \
---finetune_config finetune_lora_qkvo_alpaca_clean \
---eval_config eval_alpaca_clean \
---lk_zero_init \
---verbose --seed 0 --replicate 0 \
---huggingface_token hf_<insert your token here>
-```
-
-#### Llama 3.1 8B, Hedgehog Feature Map, LoLCATs Linear + Sliding Window Attention
-
-```bash
->>>>>>> 83060f84
 python distill_llama.py --model_config distill_llama3_1_8b_lk_smd_wtk64_fd64_w01 \
 --distill_config distill_alpaca_clean_xent0_mse1000_lr1e-2 \
 --finetune_config finetune_lora_qkvo_alpaca_clean \
