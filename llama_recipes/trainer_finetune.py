--- conflicted
+++ resolved
@@ -54,23 +54,13 @@
             loss = self.criterion(outputs, targets)
             targets = targets.cpu()
             outputs = outputs.cpu()
-<<<<<<< HEAD
             # print(f'rank: {rank} | local_rank: {local_rank} | loss: {loss.item():.5f} | shape: {targets.shape} |')
-            return loss  # , {'ppl': np.exp(loss.item()), 'seq_len': targets.shape[-1] + 1}
-
-
-def train(model, train_dataloader, eval_dataloader, tokenizer, 
-          optimizer, lr_scheduler, gradient_accumulation_steps, 
-          train_config, fsdp_config=None, local_rank=None, rank=None, 
-=======
-            print(f'rank: {rank} | local_rank: {local_rank} | loss: {loss.item():.5f} | shape: {targets.shape} |')
             return loss  # , {'ppl': np.exp(loss.item()), 'seq_len': targets.shape[-1] + 1}
 
 
 def train(model, train_dataloader, eval_dataloader, tokenizer,
           optimizer, lr_scheduler, gradient_accumulation_steps,
           train_config, fsdp_config=None, local_rank=None, rank=None,
->>>>>>> ca74674b
           wandb_run=None) -> dict[torch.Tensor]:
     """
     Trains the model on the given dataloader
